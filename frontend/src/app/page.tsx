--- conflicted
+++ resolved
@@ -234,19 +234,6 @@
         )}
       </AnimatePresence>
 
-<<<<<<< HEAD
-      <VideoSection />
-      <FeaturesSectionDemo />
-      <main className="min-h-screen bg-black text-white py-8 px-4">
-        <div className="container mx-auto">
-          <h1 className="text-4xl font-bold mb-2 bg-gradient-to-r from-purple-400 to-pink-600 bg-clip-text text-transparent">
-            Active Tournaments
-          </h1>
-          <p className="text-gray-400 mb-8">
-            Participate and win amazing prizes
-          </p>
-          <TournamentList />
-=======
       <div className="m-0 p-0">
         <VideoSection />
       </div>
@@ -270,7 +257,6 @@
           <div className="w-full max-w-4xl">
             <TournamentList />
           </div>
->>>>>>> 2bc1d76e
         </div>
       </main>
     </div>
