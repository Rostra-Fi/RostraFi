--- conflicted
+++ resolved
@@ -1,15 +1,7 @@
 "use client";
-<<<<<<< HEAD
-
 import React, { useState, useEffect } from "react";
 import { HoveredLink, Menu, MenuItem, ProductItem } from "./ui/navbar-menu";
 import { cn } from "@/lib/utils";
-import Link from "next/link";
-=======
-import React, { useState, useEffect } from "react";
-import { HoveredLink, Menu, MenuItem, ProductItem } from "./ui/navbar-menu";
-import { cn } from "@/lib/utils";
->>>>>>> 6279641b
 import { useAppSelector } from "@/hooks/reduxHooks";
 import { useRouter } from "next/navigation";
 
@@ -67,18 +59,6 @@
             <div className="text-gray-500 cursor-not-allowed">Tournaments</div>
           </div>
         </MenuItem>
-<<<<<<< HEAD
-        <div onClick={handleProfileNavigation}>
-          <MenuItem setActive={setActive} active={active} item="Profile">
-            <div className="flex flex-col space-y-4 text-sm">
-              <HoveredLink href="/hobby">Hobby</HoveredLink>
-              <HoveredLink href="/individual">Individual</HoveredLink>
-              <HoveredLink href="/team">Team</HoveredLink>
-              <HoveredLink href="/enterprise">Enterprise</HoveredLink>
-            </div>
-          </MenuItem>
-        </div>
-=======
 
         {/* Leaderboard Menu Item */}
         <MenuItem setActive={setActive} active={active} item="Leaderboard">
@@ -92,7 +72,6 @@
             <div className="text-gray-500 cursor-not-allowed">Tournament Leaderboards</div>
           </div>
         </MenuItem>
->>>>>>> 6279641b
       </Menu>
     </div>
   );
