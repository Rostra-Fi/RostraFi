--- conflicted
+++ resolved
@@ -1,31 +1,25 @@
 "use client";
 import React, { useState, useEffect } from "react";
-<<<<<<< HEAD
-import { useAppDispatch } from "@/hooks/reduxHooks";
+import { useAppDispatch, useAppSelector } from "@/hooks/reduxHooks";
+import {
+  addPoints,
+  deductPoints,
+  getTournamentTeamSelectionPoints,
+} from "@/store/userSlice";
 import { useParams } from "next/navigation";
 import {
   Connection,
   PublicKey,
   SystemProgram,
   Transaction,
+  LAMPORTS_PER_SOL,
 } from "@solana/web3.js";
-import { addUserPoints } from "@/store/userSlice";
 
 const POINTS_PER_PURCHASE = 150;
-const SOL_COST = 0.2;
-const RECIPIENT_WALLET = new PublicKey(
+const SOL_AMOUNT = 0.2;
+const TREASURY_WALLET = new PublicKey(
   "JCsFjtj6tem9Dv83Ks4HxsL7p8GhdLtokveqW7uWjGyi"
 );
-=======
-import { useAppDispatch, useAppSelector } from "@/hooks/reduxHooks";
-import { addPoints, deductPoints, getTournamentTeamSelectionPoints } from "@/store/userSlice";
-import { useParams } from "next/navigation";
-import { Connection, PublicKey, SystemProgram, Transaction, LAMPORTS_PER_SOL } from "@solana/web3.js";
-
-const POINTS_PER_PURCHASE = 150;
-const SOL_AMOUNT = 0.2; 
-const TREASURY_WALLET = new PublicKey("JCsFjtj6tem9Dv83Ks4HxsL7p8GhdLtokveqW7uWjGyi");
->>>>>>> ae85c519
 const SOLANA_RPC_URL = "https://api.devnet.solana.com";
 
 export const WalletDialog = ({ isOpen, onClose }) => {
@@ -37,7 +31,7 @@
 
   const dispatch = useAppDispatch();
   const { tourId } = useParams();
-  
+
   const currentPoints = useAppSelector((state) =>
     getTournamentTeamSelectionPoints(state, tourId as string)
   );
@@ -81,8 +75,7 @@
 
   const buyPoints = async () => {
     try {
-<<<<<<< HEAD
-      if (!UserId) {
+      if (!walletAddress) {
         setMessage({
           type: "error",
           text: "Please connect your wallet first.",
@@ -90,20 +83,11 @@
         return;
       }
 
-      if (balance < SOL_COST) {
+      if (balance < SOL_AMOUNT) {
         setMessage({
           type: "error",
-          text: `Insufficient balance. You need at least ${SOL_COST} SOL.`,
+          text: `Insufficient balance. You need at least ${SOL_AMOUNT} SOL.`,
         });
-=======
-      if (!walletAddress) {
-        setMessage({ type: "error", text: "Please connect your wallet first." });
-        return;
-      }
-
-      if (balance < SOL_AMOUNT) {
-        setMessage({ type: "error", text: `Insufficient balance. You need at least ${SOL_AMOUNT} SOL.` });
->>>>>>> ae85c519
         return;
       }
 
@@ -133,13 +117,10 @@
       );
       await connection.confirmTransaction(signature, "confirmed");
 
-<<<<<<< HEAD
-      fetchWalletBalance(UserId);
-      dispatch(addUserPoints(POINTS_PER_PURCHASE));
-=======
       fetchWalletBalance(walletAddress);
-      dispatch(addPoints({ tournamentId: tourId, points: POINTS_PER_PURCHASE }));
->>>>>>> ae85c519
+      dispatch(
+        addPoints({ tournamentId: tourId, points: POINTS_PER_PURCHASE })
+      );
 
       setMessage({
         type: "success",
@@ -161,15 +142,21 @@
     }
   };
 
-const exchangePointsForSol = async () => {
+  const exchangePointsForSol = async () => {
     try {
       if (!walletAddress) {
-        setMessage({ type: "error", text: "Please connect your wallet first." });
+        setMessage({
+          type: "error",
+          text: "Please connect your wallet first.",
+        });
         return;
       }
 
       if (currentPoints < POINTS_PER_PURCHASE) {
-        setMessage({ type: "error", text: `Insufficient points. You need at least ${POINTS_PER_PURCHASE} points.` });
+        setMessage({
+          type: "error",
+          text: `Insufficient points. You need at least ${POINTS_PER_PURCHASE} points.`,
+        });
         return;
       }
 
@@ -177,36 +164,38 @@
       setMessage({ type: "", text: "" });
 
       // Get public key from localStorage
-      const publicKey = localStorage.getItem('UserId');
+      const publicKey = localStorage.getItem("UserId");
       if (!publicKey) {
-        throw new Error('Wallet address not found');
+        throw new Error("Wallet address not found");
       }
 
       // Make API call to record redemption
-      const response = await fetch('/api/redeem', {
-        method: 'POST',
-        headers: { 'Content-Type': 'application/json' },
-        body: JSON.stringify({ 
+      const response = await fetch("/api/redeem", {
+        method: "POST",
+        headers: { "Content-Type": "application/json" },
+        body: JSON.stringify({
           points: POINTS_PER_PURCHASE,
           publicKey,
-          solAmount: SOL_AMOUNT
+          solAmount: SOL_AMOUNT,
         }),
       });
 
       if (!response.ok) {
         const errorData = await response.json();
-        throw new Error(errorData.error || 'Redemption failed');
+        throw new Error(errorData.error || "Redemption failed");
       }
 
       // Only deduct points after successful Redis storage
-      dispatch(deductPoints({ 
-        tournamentId: tourId, 
-        points: POINTS_PER_PURCHASE 
-      }));
-
-      setMessage({ 
-        type: "success", 
-        text: `${POINTS_PER_PURCHASE} points exchanged for ${SOL_AMOUNT} SOL!` 
+      dispatch(
+        deductPoints({
+          tournamentId: tourId,
+          points: POINTS_PER_PURCHASE,
+        })
+      );
+
+      setMessage({
+        type: "success",
+        text: `${POINTS_PER_PURCHASE} points exchanged for ${SOL_AMOUNT} SOL!`,
       });
 
       setTimeout(() => {
@@ -216,9 +205,9 @@
       }, 5000);
     } catch (error) {
       console.error("Error exchanging points:", error);
-      setMessage({ 
-        type: "error", 
-        text: error.message || "Transaction failed. Please try again." 
+      setMessage({
+        type: "error",
+        text: error.message || "Transaction failed. Please try again.",
       });
     } finally {
       setIsProcessing(false);
@@ -275,15 +264,17 @@
             <div className="space-y-4">
               <div className="bg-gray-100 rounded-lg p-4">
                 <div className="text-sm text-gray-500">Connected Wallet</div>
-                <div className="text-sm font-mono truncate">{walletAddress}</div>
+                <div className="text-sm font-mono truncate">
+                  {walletAddress}
+                </div>
               </div>
 
               <div className="flex gap-4 mb-4">
                 <button
                   onClick={() => setTransactionType("buy")}
                   className={`flex-1 py-2 rounded-lg ${
-                    transactionType === "buy" 
-                      ? "bg-blue-600 text-white" 
+                    transactionType === "buy"
+                      ? "bg-blue-600 text-white"
                       : "bg-gray-200 text-gray-700"
                   }`}
                 >
@@ -292,8 +283,8 @@
                 <button
                   onClick={() => setTransactionType("exchange")}
                   className={`flex-1 py-2 rounded-lg ${
-                    transactionType === "exchange" 
-                      ? "bg-blue-600 text-white" 
+                    transactionType === "exchange"
+                      ? "bg-blue-600 text-white"
                       : "bg-gray-200 text-gray-700"
                   }`}
                 >
@@ -316,7 +307,9 @@
                 <div className="bg-gray-100 rounded-lg p-4">
                   <div className="flex justify-between items-center mb-2">
                     <span className="text-sm text-gray-500">Points Cost</span>
-                    <span className="font-medium">{POINTS_PER_PURCHASE} Points</span>
+                    <span className="font-medium">
+                      {POINTS_PER_PURCHASE} Points
+                    </span>
                   </div>
                   <div className="flex justify-between items-center">
                     <span className="text-sm text-gray-500">SOL Received</span>
@@ -326,23 +319,19 @@
               )}
 
               <button
-                onClick={transactionType === "buy" ? buyPoints : exchangePointsForSol}
+                onClick={
+                  transactionType === "buy" ? buyPoints : exchangePointsForSol
+                }
                 disabled={isProcessing}
                 className={`w-full py-2 rounded-lg text-white ${
                   isProcessing ? "bg-gray-500" : "bg-blue-600 hover:bg-blue-700"
                 }`}
               >
-<<<<<<< HEAD
-                {isPurchasing
+                {isProcessing
                   ? "Processing..."
-                  : `Buy ${POINTS_PER_PURCHASE} Points`}
-=======
-                {isProcessing 
-                  ? "Processing..." 
-                  : transactionType === "buy" 
-                    ? `Buy ${POINTS_PER_PURCHASE} Points` 
-                    : `Exchange for ${SOL_AMOUNT} SOL`}
->>>>>>> ae85c519
+                  : transactionType === "buy"
+                  ? `Buy ${POINTS_PER_PURCHASE} Points`
+                  : `Exchange for ${SOL_AMOUNT} SOL`}
               </button>
             </div>
           )}
